from __future__ import division
import torch
from onmt.translate import Penalties


class Beam(object):
    """
    Class for managing the internals of the beam search process.

    Takes care of beams, back pointers, and scores.

    Args:
       size (int): beam size
       pad, bos, eos (int): indices of padding, beginning, and ending.
       n_best (int): nbest size to use
       cuda (bool): use gpu
       global_scorer (:obj:`GlobalScorer`)
    """
    def __init__(self, size, pad, bos, eos,
                 n_best=1, cuda=False,
                 global_scorer=None,
                 min_length=0,
                 stepwise_penalty=False,
                 block_ngram_repeat=0,
                 exclusion_tokens=[]):

        self.size = size
        self.tt = torch.cuda if cuda else torch

        # The score for each translation on the beam.
        self.scores = self.tt.FloatTensor(size).zero_()
        self.all_scores = []

        # The backpointers at each time-step.
        self.prev_ks = []

        # The outputs at each time-step.
        self.next_ys = [self.tt.LongTensor(size)
                        .fill_(pad)]
        self.next_ys[0][0] = bos

        # Has EOS topped the beam yet.
        self._eos = eos
        self.eos_top = False

        # The attentions (matrix) for each time.
        self.attn = []

        # Time and k pair for finished.
        self.finished = []
        self.n_best = n_best

        # Information for global scoring.
        self.global_scorer = global_scorer
        self.global_state = {}

        # Minimum prediction length
        self.min_length = min_length

        # Apply Penalty at every step
        self.stepwise_penalty = stepwise_penalty
        self.block_ngram_repeat = block_ngram_repeat
        self.exclusion_tokens = exclusion_tokens

    def get_current_state(self):
        "Get the outputs for the current timestep."
        return self.next_ys[-1]

    def get_current_origin(self):
        "Get the backpointers for the current timestep."
        return self.prev_ks[-1]

    def advance(self, word_probs, attn_out):
        """
        Given prob over words for every last beam `wordLk` and attention
        `attn_out`: Compute and update the beam search.

        Parameters:

        * `word_probs`- probs of advancing from the last step (K x words)
        * `attn_out`- attention at the last step

        Returns: True if beam search is complete.
        """
        num_words = word_probs.size(1)
        if self.stepwise_penalty:
            self.global_scorer.update_score(self, attn_out)
        # force the output to be longer than self.min_length
        cur_len = len(self.next_ys)
        if cur_len < self.min_length:
            for k in range(len(word_probs)):
                word_probs[k][self._eos] = -1e20
        # Sum the previous scores.
        if len(self.prev_ks) > 0:
            beam_scores = word_probs + \
                self.scores.unsqueeze(1).expand_as(word_probs)
            # Don't let EOS have children.
            for i in range(self.next_ys[-1].size(0)):
                if self.next_ys[-1][i] == self._eos:
                    beam_scores[i] = -1e20

<<<<<<< HEAD
            # Block trigram repeats
            trigrams = []
            l = len(self.next_ys)
            for j in range(self.next_ys[-1].size(0)):
                hyp, _ = self.get_hyp(l-1, j)
                trigrams = set()
                fail = False
                tri = []
                for i in range(l-1):
                    tri = (tri + [hyp[i]])[-3:]
                    if 4 in tri or 82 in tri or 314 in tri: continue

                    if tuple(tri) in trigrams:
                        fail = True
                    trigrams.add(tuple(tri))
                if fail:
                    beam_scores[j] = -10e20
=======
            # Block ngram repeats
            if self.block_ngram_repeat > 0:
                ngrams = []
                l = len(self.next_ys)
                for j in range(self.next_ys[-1].size(0)):
                    hyp, _ = self.get_hyp(l-1, j)
                    ngrams = set()
                    fail = False
                    gram = []
                    for i in range(l-1):
                        # Last n tokens, n = block_ngram_repeat
                        gram = (gram + [hyp[i]])[-self.block_ngram_repeat:]
                        # Skip the blocking if it is in the exclusion list
                        if any(x in gram for x in self.exclusion_tokens):
                            continue
                        if tuple(gram) in ngrams:
                            fail = True
                        ngrams.add(tuple(gram))
                    if fail:
                        beam_scores[j] = -10e20
>>>>>>> 2e903759
        else:
            beam_scores = word_probs[0]
        flat_beam_scores = beam_scores.view(-1)
        best_scores, best_scores_id = flat_beam_scores.topk(self.size, 0,
                                                            True, True)

        self.all_scores.append(self.scores)
        self.scores = best_scores

        # best_scores_id is flattened beam x word array, so calculate which
        # word and beam each score came from
        prev_k = best_scores_id / num_words
        self.prev_ks.append(prev_k)
        self.next_ys.append((best_scores_id - prev_k * num_words))
        self.attn.append(attn_out.index_select(0, prev_k))
        self.global_scorer.update_global_state(self)

        for i in range(self.next_ys[-1].size(0)):
            if self.next_ys[-1][i] == self._eos:
                l = len(self.next_ys)
                global_scores = self.global_scorer.score(self, self.scores)
                s = global_scores[i]
                self.finished.append((s, len(self.next_ys) - 1, i))

        # End condition is when top-of-beam is EOS and no global score.
        # if self.next_ys[-1][0] == self._eos:
        #     print(s)
        #     self.all_scores.append(self.scores)
        #     self.eos_top = True

    def done(self):
        return self.eos_top and len(self.finished) >= self.n_best

    def sort_finished(self, minimum=None):
        if minimum is not None:
            i = 0
            # Add from beam until we have minimum outputs.
            while len(self.finished) < minimum:
                global_scores = self.global_scorer.score(self, self.scores)
                s = global_scores[i]
                self.finished.append((s, len(self.next_ys) - 1, i))
                i += 1

        self.finished.sort(key=lambda a: -a[0])
        scores = [sc for sc, _, _ in self.finished]
        ks = [(t, k) for _, t, k in self.finished]
        return scores, ks

    def get_hyp(self, timestep, k):
        """
        Walk back to construct the full hypothesis.
        """
        hyp, attn = [], []
        for j in range(len(self.prev_ks[:timestep]) - 1, -1, -1):
            hyp.append(self.next_ys[j+1][k])
            attn.append(self.attn[j][k])
            k = self.prev_ks[j][k]
        return hyp[::-1], torch.stack(attn[::-1])


class GNMTGlobalScorer(object):
    """
    NMT re-ranking score from
    "Google's Neural Machine Translation System" :cite:`wu2016google`

    Args:
       alpha (float): length parameter
       beta (float):  coverage parameter
    """
    def __init__(self, alpha, beta, cov_penalty, length_penalty):
        self.alpha = alpha
        self.beta = beta
        penalty_builder = Penalties.PenaltyBuilder(cov_penalty,
                                                   length_penalty)
        # Term will be subtracted from probability
        self.cov_penalty = penalty_builder.coverage_penalty()
        # Probability will be divided by this
        self.length_penalty = penalty_builder.length_penalty()

    def score(self, beam, logprobs):
        """
        Rescores a prediction based on penalty functions
        """
        normalized_probs = self.length_penalty(beam,
                                               logprobs,
                                               self.alpha)
        if not beam.stepwise_penalty:
            penalty = self.cov_penalty(beam,
                                       beam.global_state["coverage"],
                                       self.beta)
            normalized_probs -= penalty

        return normalized_probs

    def update_score(self, beam, attn):
        """
        Function to update scores of a Beam that is not finished
        """
        if "prev_penalty" in beam.global_state.keys():
            beam.scores.add_(beam.global_state["prev_penalty"])
            penalty = self.cov_penalty(beam,
                                       beam.global_state["coverage"] + attn,
                                       self.beta)
            beam.scores.sub_(penalty)

    def update_global_state(self, beam):
        "Keeps the coverage vector as sum of attentions"
        if len(beam.prev_ks) == 1:
            beam.global_state["prev_penalty"] = beam.scores.clone().fill_(0.0)
            beam.global_state["coverage"] = beam.attn[-1]
            self.cov_total = beam.attn[-1].sum(1)
        else:
            self.cov_total += torch.min(beam.attn[-1],
                                        beam.global_state['coverage']).sum(1)
            beam.global_state["coverage"] = beam.global_state["coverage"] \
                .index_select(0, beam.prev_ks[-1]).add(beam.attn[-1])

            prev_penalty = self.cov_penalty(beam,
                                            beam.global_state["coverage"],
                                            self.beta)
            beam.global_state["prev_penalty"] = prev_penalty<|MERGE_RESOLUTION|>--- conflicted
+++ resolved
@@ -99,25 +99,6 @@
                 if self.next_ys[-1][i] == self._eos:
                     beam_scores[i] = -1e20
 
-<<<<<<< HEAD
-            # Block trigram repeats
-            trigrams = []
-            l = len(self.next_ys)
-            for j in range(self.next_ys[-1].size(0)):
-                hyp, _ = self.get_hyp(l-1, j)
-                trigrams = set()
-                fail = False
-                tri = []
-                for i in range(l-1):
-                    tri = (tri + [hyp[i]])[-3:]
-                    if 4 in tri or 82 in tri or 314 in tri: continue
-
-                    if tuple(tri) in trigrams:
-                        fail = True
-                    trigrams.add(tuple(tri))
-                if fail:
-                    beam_scores[j] = -10e20
-=======
             # Block ngram repeats
             if self.block_ngram_repeat > 0:
                 ngrams = []
@@ -138,7 +119,6 @@
                         ngrams.add(tuple(gram))
                     if fail:
                         beam_scores[j] = -10e20
->>>>>>> 2e903759
         else:
             beam_scores = word_probs[0]
         flat_beam_scores = beam_scores.view(-1)
