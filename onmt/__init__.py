""" Main entry point of the ONMT library """
from __future__ import division, print_function

<<<<<<< HEAD
# add by NO42.
# for pycharm reading.
import onmt.modules


# For flake8 compatibility
__all__ = [onmt.Loss, onmt.Models,
           Trainer, Optim, Statistics, onmt.io, onmt.translate]
=======
import onmt.inputters
import onmt.encoders
import onmt.decoders
import onmt.models
import onmt.utils
import onmt.modules
from onmt.trainer import Trainer
import sys
import onmt.utils.optimizers
onmt.utils.optimizers.Optim = onmt.utils.optimizers.Optimizer
sys.modules["onmt.Optim"] = onmt.utils.optimizers

# For Flake
__all__ = [onmt.inputters, onmt.encoders, onmt.decoders, onmt.models,
           onmt.utils, onmt.modules, "Trainer"]

__version__ = "0.2.0"
>>>>>>> f300faf2
<|MERGE_RESOLUTION|>--- conflicted
+++ resolved
@@ -1,16 +1,7 @@
 """ Main entry point of the ONMT library """
 from __future__ import division, print_function
 
-<<<<<<< HEAD
-# add by NO42.
-# for pycharm reading.
-import onmt.modules
 
-
-# For flake8 compatibility
-__all__ = [onmt.Loss, onmt.Models,
-           Trainer, Optim, Statistics, onmt.io, onmt.translate]
-=======
 import onmt.inputters
 import onmt.encoders
 import onmt.decoders
@@ -28,4 +19,3 @@
            onmt.utils, onmt.modules, "Trainer"]
 
 __version__ = "0.2.0"
->>>>>>> f300faf2
